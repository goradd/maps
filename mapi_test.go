--- conflicted
+++ resolved
@@ -4,16 +4,11 @@
 	"bytes"
 	"encoding/gob"
 	"encoding/json"
-<<<<<<< HEAD
 	"github.com/stretchr/testify/assert"
 	"iter"
 	"slices"
 	"strconv"
-=======
->>>>>>> c0987571
 	"testing"
-
-	"github.com/stretchr/testify/assert"
 )
 
 type makeF func(sources ...mapT) MapI[string, int]
