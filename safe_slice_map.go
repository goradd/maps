--- conflicted
+++ resolved
@@ -74,30 +74,8 @@
 // Delete removes the item with the given key and returns the value.
 func (m *SafeSliceMap[K, V]) Delete(key K) (val V) {
 	m.Lock()
-<<<<<<< HEAD
-	defer m.Unlock()
-	m.sm.Delete(key)
-=======
-	if _, ok := m.items[key]; ok {
-		val = m.items[key]
-		if m.lessF != nil {
-			loc := sort.Search(len(m.items), func(n int) bool {
-				return !m.lessF(m.order[n], key, m.items[m.order[n]], val)
-			})
-			m.order = append(m.order[:loc], m.order[loc+1:]...)
-		} else {
-			for i, v := range m.order {
-				if v == key {
-					m.order = append(m.order[:i], m.order[i+1:]...)
-					break
-				}
-			}
-		}
-		delete(m.items, key)
-	}
-	m.Unlock()
-	return
->>>>>>> c0987571
+	defer m.Unlock()
+	return m.sm.Delete(key)
 }
 
 // Get returns the value based on its key. If the key does not exist, an empty value is returned.
@@ -140,34 +118,14 @@
 func (m *SafeSliceMap[K, V]) Values() (values []V) {
 	m.RLock()
 	defer m.RUnlock()
-<<<<<<< HEAD
 	return m.sm.Values()
-=======
-	if m == nil {
-		return
-	}
-	for _, k := range m.order {
-		values = append(values, m.items[k])
-	}
-	return values
->>>>>>> c0987571
 }
 
 // Keys returns the keys of the map, in the order they were added or sorted.
 func (m *SafeSliceMap[K, V]) Keys() (keys []K) {
 	m.RLock()
 	defer m.RUnlock()
-<<<<<<< HEAD
 	return m.sm.Keys()
-=======
-	if m == nil {
-		return
-	}
-	for _, k := range m.order {
-		keys = append(keys, k)
-	}
-	return
->>>>>>> c0987571
 }
 
 // Len returns the number of items in the map.
