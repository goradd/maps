--- conflicted
+++ resolved
@@ -192,19 +192,12 @@
 // String returns the set as a string.
 func (m *Set[K]) String() string {
 	ret := "{"
-<<<<<<< HEAD
 	if m.Len() != 0 {
 		for i, v := range m.Values() {
 			ret += fmt.Sprintf("%#v", v)
 			if i < m.Len()-1 {
 				ret += ","
 			}
-=======
-	for i, v := range m.Values() {
-		ret += fmt.Sprintf("%#v", v)
-		if i < m.Len()-1 {
-			ret += ","
->>>>>>> 6e95be54
 		}
 	}
 	ret += "}"
