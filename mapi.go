package maps

import "iter"

// MapI is the interface used by all the Map types.
type MapI[K comparable, V any] interface {
	Setter[K, V]
	Getter[K, V]
	Loader[K, V]
	Clear()
	Len() int
	Range(func(k K, v V) bool)
	Has(k K) bool
	Keys() []K
	Values() []V
	Merge(MapI[K, V])
	Equal(MapI[K, V]) bool
<<<<<<< HEAD
	Delete(k K)
	All() iter.Seq2[K, V]
	KeysIter() iter.Seq[K]
	ValuesIter() iter.Seq[V]
	Insert(seq iter.Seq2[K, V])
	DeleteFunc(del func(K, V) bool)
	String() string
=======
	Delete(k K) (v V)
>>>>>>> c0987571
}

// Setter sets a value in a map.
type Setter[K comparable, V any] interface {
	Set(K, V)
}

// Getter gets a value from a map.
type Getter[K comparable, V any] interface {
	Get(k K) (v V)
}

// Loader loads a value from a map.
type Loader[K comparable, V any] interface {
	Load(k K) (v V, ok bool)
}

// EqualFunc returns true if all the keys and values of the m1 and m2 are equal.
//
// The function eq is called on the values to determine equality. Keys are compared using ==.
// If one of the maps is a "safe" map, its more efficient to pass that map as m2.
func EqualFunc[K comparable, V1, V2 any](m1 MapI[K, V1], m2 MapI[K, V2], eq func(V1, V2) bool) bool {
	if m1.Len() != m2.Len() {
		return false
	}
	ret := true
	m2.Range(func(k K, v V2) bool {
		if !m1.Has(k) || !eq(m1.Get(k), v) {
			ret = false
			return false
		}
		return true
	})
	return ret
}<|MERGE_RESOLUTION|>--- conflicted
+++ resolved
@@ -15,17 +15,13 @@
 	Values() []V
 	Merge(MapI[K, V])
 	Equal(MapI[K, V]) bool
-<<<<<<< HEAD
-	Delete(k K)
+	Delete(k K) V
 	All() iter.Seq2[K, V]
 	KeysIter() iter.Seq[K]
 	ValuesIter() iter.Seq[V]
 	Insert(seq iter.Seq2[K, V])
 	DeleteFunc(del func(K, V) bool)
 	String() string
-=======
-	Delete(k K) (v V)
->>>>>>> c0987571
 }
 
 // Setter sets a value in a map.
